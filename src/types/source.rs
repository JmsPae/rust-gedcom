--- conflicted
+++ resolved
@@ -1,13 +1,9 @@
-<<<<<<< HEAD
-use crate::types::{Event, RepoCitation};
-=======
 use crate::{
     parser::Parse,
     tokenizer::{Token, Tokenizer},
     types::{Event, RepoCitation},
     util::{dbg, take_line_value, take_continued_text},
 };
->>>>>>> 9e4b8c9e
 
 #[cfg(feature = "json")]
 use serde::{Deserialize, Serialize};
